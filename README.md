# WuiDom

## Motivation for WUI

Wizcorp UI (hereafter referred to as 'WUI') is a series of UI elements that were created to minimize
programmer interaction with the DOM and eliminate the need for programmers to create HTML.
Here at Wizcorp, we make single-page applications that often have many thousands of lines of
generated HTML. Therefore, even a single DOM query can be very slow, resulting in an unacceptably
slow user experience. WUI allows the programmer to create HTML elements while minimizing
interaction with the DOM, and maintain fine-level control over exactly when, where and in what
manner data is displayed and how events are handled.

WUI also allows for simple interaction with Tomes, another Wizcorp API, to allow DOM elements to be
updated whenever the underlying data associated with them changes. This is useful for such things as
validation, real-time data display and for asynchronous processing. By fully leveraging the
non-blocking nature of Node.js, WUI will perform nearly real-time updating of data and allow the
programmer to avoid DOM calls, have more compact code and allow for more reusable user interface
components.

## What WuiDom is

WuiDom is the base object of the WUI system. It represents the smallest unit of programmatic logic,
an object corresponding to an underlying HTML element and that associated data (including, but not
limited to, a Tome), events and other properties. WuiDom allows the programmer to keep a reference
to generated elements (if desired) or to create throw-away elements. A simple function can create a
generic UI template or create a custom view. Because WuiDom inherits from EventEmitter,
programmer-defined events can be conditionally emitted and handled by WUI or other modules.

## WUI Components

One of the major goals of WUI, aside from reducing interaction with the DOM, is to enable developers
to create re-usable user interface components, common behaviours and reusable views. When creating
WUI components, please try to keep that goal in mind. The ideal WUI component can be used on many
views and ideally that means to not making too many assumptions about the underlying data or the the
business logic of the game.

Below is a partial list of the existing WUI components, and what their primary functions are:

### WuiButton

You can read the WuiButton documentation [here](https://github.com/Wizcorp/wui-button).

### WuiView

You can read about the WuiView documentation [here](https://github.com/Wizcorp/wui-view).

### WuiImage

You can read more about the WuiImage documentation [here](https://github.com/Wizcorp/wui-image).

### Creating a new WuiDom element

There are a few ways to create a WuiDom element. The first, and easiest, way is to create a
WuiDom element is to use the createChild method. Another way to create a WuiDom is
to use the WuiDom constructor and use the assign function, which is more useful for creating the
first WuiDom element on a page.


#### Creating the first WuiDom element on a page

Example:

```javascript
var htmlElement = document.querySelector('.someClass');
var newWuiElement = new WuiDom(htmlElement);
```

In the above example, we see how we might create a new WuiDom object on a page called examplePage.
Please note that the page does not always need to be loaded when creating a new WuiDom element.
If you have a sub-component, it is better to pass in a WuiDom element.
After that we create a new WuiDom element by calling the constructor.

The constructor for WuiDom should not need to be called in most cases, as it is already done
for you by WuiDom.createChild(). In this case, we are calling the
constructor so that the new instance can be assigned directly to the existing HTML element.
Once an initial WuiDom element exists, we should use it to create any other new WuiDom elements.
This allows for pages to be built iteratively.

#### createChild

NOTE: To use this method, you **must** have an existing WuiDom parent element.

Calling the method:

```javascript
parentElement.createChild(tagName, { name: 'myElement' });
```

The method createChild will create a WuiDom object and then immediately call appendChild to insert the element.
The result is a new child element is immediately inserted as the last child of parentElement.
Please note that this method is the preferred way to create new WuiDom elements.

The createChild method takes an HTML tag name (such as 'input', 'label', 'div' or so forth)
and a list of associated options. WUI created an underlying rootElement (discussed at length below)
and appends the element as the last child element of the parent (caller) element.

An options element can contain numerous keys that are used by WuiDom to create the HTML element.
Consider the following example:

The option `name` represent an identifier with which it can be retrieve using `getChild`.

```javascript
var options = { text: 'Example', className: 'exampleClass', style: { margin: '5px', display:
'inline-block' }, attr: { type: 'text', maxlength: '4' }};
var newInputElement = parentElement.createChild('input', options);
```

In the above example, the code assumes parentElement already exists and is also a WuiDom object
(see above for creating the first WuiDom object in your code!). Here we create an input tag
(could just as easily be a 'div' or 'button'.)

WUI reads the options object next, and creating a child text-node based on the user-supplied 'text'
option, in this case using 'Example' for the text. It then applies the style and class name.
Finally, WUI will add each attribute specified by the keys in the 'attr' object. The resulting
HTML markup can be seen below:

```html
<input style="margin: 5px; display: inline-block;" class="exampleClass" type="text" maxlength="4" value="Example" />
```

This element is created, and immediately appended to the parentElement. In general, it is better
for you to add attributes under the 'attr' object at object initialization time. This minimizes the
number of repeated DOM calls (which are slow) and allows you to leverage WuiDom's attribute cache
for even greater performance.

After the underlying element is created, it is stored in the variable called 'newInputElement'.
This allows you to perform other operations on the newly created WuiDom element.


### Inserting a WuiDom element

There are many methods for inserting a WuiDom element on to the document. Note that these methods
all assume that a WuiDom element is being attached to another WuiDom element. For an example of
creating new WuiDom elements, please read above.

#### appendChild

Calling the method:

```javascript
var childElement = new WuiDom('label', { name: 'child', text: 'Example' });
parentElement.appendChild(childElement);
```

In the above code, we see that a childElement is created as a label with the text 'Example', and
<<<<<<< HEAD
then appended to a previously existing parentElement. In the normal case, it is better to call
parentElement.createChild(), since it will perform the appendChild automatically. However, it is
sometimes useful to not append an element immediately after it is created.
The newly created WuiDom element also got a named assign to retrieve it easily using `getChild`.
=======
then appended to a previously existing parentElement. Usually it is better to call
parentElement.createChild(), since it will perform the appendChild automatically. It is
sometimes however, useful not to append an element immediately after it is created.
>>>>>>> 7abdb374

#### appendTo

Calling the method:

```javascript
if (someValue >= 5) {
    var childElement = new WuiDom('label', { text: 'Example' });
    childElement.appendTo(parentElement); // Equivalent to parentElement.appendChild(childElement);
}
```

In the above example code, if the value of someValue is greater than or equal to 5, a child
element is created, and then appended to a previously existing parentElement.
One of the main advantages of appendTo and appendChild, is that elements can be conditionally or
dynamically added based on programmatic logic. This is useful for views that will change depending
on program execution or external factors.

Please note that this method requires an existing parentElement.

#### insertBefore

Calling the method:

```javascript
var ListElement = function(textValue) {
    WuiDom.call(this);
    this.assign('li', { text: textValue});
}

var ulElement = pageElement.createChild('ul');
var secondElement = ulElement.createChild(new ListElement('Item 2' ));
var firstElement = new WuiDom(new ListElement('Item 1'));
firstElement.insertBefore(secondElement);
```

In this example, we create a ul element, and two li elements. The first element is defined using
a new WuiDom and then inserted before the second element on the last line of the example.
This method is mostly useful for when you need to prepend an element to a list of existing elements,
such as a validation message notification panel.

Please note that the argument passed to this function must be a WuiDom element.
Also, it **must** have a parent node for this method to work successfully.

#### insertAsFirstChild

Calling the method:

```javascript
var ListElement = function(textValue) {
    WuiDom.call(this);
    this.assign('li', { text: textValue});
}

var ulElement = pageElement.createChild('ul');
ulElement.createChild(new ListElement('Second child'));
ulElement.insertAsFirstChild(new ListElement('First child'));
```

In this example, we create a ul element, and then append a ListElement second child.
The final line creates the first child, and inserts it as the first child. This method is useful for
when you want to prepend an item to a list, but might not have a readily available reference to the
current firstChild element (such as a dropdown list).

Please note that the object this method is called from is assumed to be the parent node. The
programmer should of course be careful to not try and make invalid child elements.

#### insertChildBefore

Calling the method:

```javascript
parentElement.insertChildBefore(newChildElement, elementToInsertBefore);

var ListElement = function(textValue) {
    WuiDom.call(this);
    this.assign('li', { text: textValue});
}
var ulElement = pageElement.createChild('ul');
ulElement.createChild(new ListElement('First child'));
var thirdChild = ulElement.createChild(new ListElement('Third child'));
ulElement.insertChildBefore(new ListElement('Second child'), thirdChild);
```

This method is different from the insertBefore method, in that it allows you to explicitly specify
the parentElement. The first argument of this function specifies a new child element, and the second
specifies a WuiDom element that the new child Element should be inserted before.

As in the previous examples, the parameters mentioned are all assumed to be WuiDom objects.


#### getChildren

Calling the method:

```javascript
    var myElements = myContainer.getChildren();

    for (var i= 0, len = myElements.length; i < len; i += 1) {
        myElements[i].addClassNames('read');
    }
```

The method will return a copy of the children list.
Using it can help to iterate through elements easily for specific task.



#### getChild

Calling the method:

```javascript
    var myTitle = myContainer.getChild('title');
    myTitle.hide();
```

This method will return a child by its name if assigned, or `undefined` if no.


#### removeChild
Calling the method:

```javascript
    var oldChild = myContainer.removeChild(myTitle);
```
or
```javascript
    var oldChild = myContainer.removeChild('title');
```

It's possible to remove a child by using the object itself or its name if any;
It will return the WuiDom child itself.


#### destroy

Calling the method:

```javascript
    var myElement = myContainer.getChild('name');
    myElement.destroy();
```

Calling this, the WuiDom will remove itself from its parent and destroy all its children.
Then cleanup all event listener on itself and its rootElement (Node).


#### clearContent

Calling the method:

```javascript
myContainer.clearContent();
```

Call destroy on all the children of the WuiDom recursively through the whole three.
Also empty the current text or html if any.


### Display logic

WuiDom display can be easily manipulated.
It has default method implementations of show and hide that can be overridden‎.
These methods will be called when `show` or `hide` is used and will emit a corresponding event.
The method `isVisible` is also available to know the current status of the WuiDom, but does not depend on its parent.

##### showMethod
Default method to show the element.
Sets the display css property to ''.

##### hideMethod
Default method to hide the element.
Sets the display css property to 'none'.

##### show
Calls the `showMethod` and emits a 'show' event.

##### hide
Calls the `hideMethod` and emits a 'hide' event.

##### isVisible
Returns the current visibility status of the wuiDom object.

##### Examples

```javascript
if (shouldHide) {
    myWuiDom.hide();
}

myWuiDom.on('show', function () {
    console.log('I am visible');
}
```

#### Binding to a Tome

WuiDom supports binding to a [Tome][1] object, and updating the underlying HTML element with
specific data. By binding a Tome to a WuiDom element, the programmer can leverage the full power
of Node.js to allow for real-time updating of interfaces when changes are made at a data-level.

The code below demonstrates how the contents of a Tome might be bound to a WuiDom element.

[1]: https://github.com/Wizcorp/node-tomes/blob/master/README.md

##### Example

```javascript
var questDisplay = pageElement.createChild('div');
questDisplay.bindToTome(tomeObject, function () {
questDisplay.setHtml('');

for (var quest in tomeObject) {
    if (tomeObject.hasOwnProperty(quest)) {
            var questLineInput = questDisplay.createChild('input', { type: 'checkbox',
            disabled: 'disabled', checked: quest.isComplete ? 'checked' : ''});
            questLineInput.setText(quest.title);
        }
    }
});
```

In the example above, we bind the 'tomeObject' Tome to the element questDisplay.
The first argument tells the questDisplay div which Tome it will use. The second argument is a
function that is called every time data within the Tome changes. So every time the questLog changes,
Tomes will fire an event and WuiDom will run this update function in order to refresh the player
quest log display.

In the case of this example, the quest log renders as a checkbox list.
Each checkbox is checked if the quest has been completed, and contains the title of the quest.
It is important to note that the function provided for argument 2 is executed every single time a
data change occurs, regardless of how significant the change is. Because of this, it's often best to
provide concise, efficient update functions.

#### Events

WuiDom inherits from EventEmitter, and as such it allows the programmer to define and catch their
own custom events. In addition, WuiDom can be configured to support the normal DOM events such as
onchange, onclick and others.

##### allowDomEvents

The allowDomEvents function can be called from any WuiDom element, in order to tell WUI that
the element will listen for DOM events. The correct syntax for DOM events is 'dom.event'.
Therefore the change event would be emitted as 'dom.change'.

Note that by default, DOM events are **not** propagated through WUI. **This method must be
called in order to enable DOM events on a WuiDom object.**

##### Example

```javascript
var playerXPElement = pageElement.createChild('input', { type: 'text', disabled: 'disabled' });

playerXPElement.allowDomEvents();

playerXPElement.on('dom.change', function() {
    var xp = playerXPElement.rootElement.value;
    var isLevelUp = checkLevelUp(xp);

    if (isLevelUp) {
        showLevelUpAnimation();
        playerXPElement.emit('levelUp');
    }
});
```

In this example, we create a WuiDom element called playerXPElement.
The function call to allowDomEvents tells WUI that the element that wants to consume DOM events.
In the final line, we tell the element to run the function every time the dom.change event is fired.

When the method runs, it will check to see if the player has gained a level, and then
possibly display an animation. If the player levels up, an event called levelUp is emitted.
This is just one example of how events might be used with WUI. Please see [here][0] for a list of
DOM events.

[0]: https://developer.mozilla.org/en-US/docs/DOM_Client_Object_Cross-Reference/DOM_Events

### Operations on a WuiDom element

WuiDom supports a number of functions that can be used to interact with the underlying element,
even after the element has already been added to the DOM. One primary purpose of WUI, is to allow
these operations to be performed without having to pay the cost of an inefficient DOM lookup every
time we wish to run a command.

Example 1:

```javascript
var newElement = new WuiDom('div', { className: 'box' });
```
Here we create a new WuiDom object which would be a div with the css class set to 'box'.


Example 2:

```javascript
var inherit = require('inherit');
var WuiDom = require('WuiDom');
var buttonBehavior = require('wuiButtonBehavior');

function MyButton(caption) {
	WuiDom.call(this, 'div', { className: 'MyButton', text: caption });
	buttonBehavior(this);
}

inherit(MyButton, WuiDom);
module.exports = MyButton;
```
In this example, we define a button called MyButton. Then call the WuiDom constructor
with arguments to tell the element is a 'div' with a css class and a text.


#### assign

The assign method is called by the constructor when this one receive arguments.
It takes an HTML tag and an object map for options.
Valid options include className, text, attr (an object of HTML attributes, user-defined) and the option 'hidden',
to allow the element to not be immediately displayed.

Each WuiDom object represents an HTML element.
The job of the assign method is to tell the WuiDom element which HTML element it is representing.

Calling the method:

```javascript
newElement.assign(tagName, options)
```


#### setText

The setText method is used to set the inner text of a WuiDom element. The initial text value of a
WuiDom can also be set using the text property of the 'options' object, as described above.

Calling the method:

```javascript
newElement.setText('someText');
```

The setText method takes a text argument and sets the innerText property of the rootElement of the
WuiDom element. It's important to note that this does **not** change the value of the rootElement,
just the display text.

**Another use of this function**

```javascript
newElement.setText(value, interval);
```

The 'value' can also be a function, in which case the function is called repeatedly every 'interval'
milliseconds, until the element is destroyed using `destroy` or this function is called again.

#### getText

The getText method will retrieve the current innerText property of a WuiDom element.
**Note** that this value may very well be undefined if the text property has not yet been set

Calling the method:

```javascript
var text = newElement.getText();
```

#### setStyle

The setStyle method is used to set the style properties of an already-defined WuiDom element.

```javascript
childElement.setStyle(property, value);
```

Here the method will take a single style property and set its value. No validation is done on the
parameters, so the user should be careful to not set invalid styles with this method.

**Note** These style and class method should only be called once the assign, createChild or
createElement method has been called.

#### setStyles

The setStyles method is used to set multiple style properties of an WuiDom element.

```javascript
childElement.setStyles({ width: '30px', height: '20px' });
```
#### getStyle

The getStyle method is used to check the value of specific properties of the style attribute.
The method will return the value of the specified property, if it exists. If the property does
not exist, then the method will return 'undefined'.

Calling the method:

```javascript
childElement.getStyle(property);
```

#### unSetStyle

The unSetStyle method will set a specified style to null. It is equivalent to calling
setStyle(property, null).

Calling the method:

```javascript
childElement.unsetStyle(property);
```

#### getComputedStyle

The getComputedStyle method will return the computed style (CSS style text) for a given property
of the style element. If the property is not defined, WuiDom will return 'undefined'.

Calling the method:

```javascript
childElement.getComputedStyle(property);
```
#### getClassNames

The getClassNames function will return the class names associated with the WuiDom element.
If there is more than one class name, the class names are returned as an Array of strings.
If there is only one class name, then it is returned as a string.

**Note** If there are no class names, then this method will return undefined

Calling the method:

```javascript
childElement.getClassNames();
```

#### setClassNames

The setClassNames function is used to set the class names associated with a WuiDom element.
The method takes one or multiple strings and overwrites the current classes
(if any) associated with the WuiDom element.

Calling the function:

```javascript
childElement.setClassNames('big', 'unread');
```

**Note** that the old class names will be overwritten by this call.

#### addClassNames

The addClassNames function works like the setClassNames function, except that existing class names
are preserved. You can use this function without worrying about specifying duplicate class names,
since WuiDom will take care of that for you.

Calling the method:

```javascript
childElement.addClassNames('long');
```

#### hasClassName

The hasClassName function takes a class name as a string, and then will check if it exists or not
in the class names associated with the WuiDom element.

Calling the method:

```javascript
var hasClassName = childElement.hasClassName('long');
```

#### delClassNames

The delClassNames method will take one or multiple string of class names and delete them from the class names,
if they exist.

Calling the method:

```javascript
childElement.delClassNames('big');
```


#### replaceClassNames

The replaceClassNames method effectively calls addClassNames and then delClassNames,
adding an array of classNames and then deleting others. Either parameter can be empty.

Calling the method:

```javascript
childElement.replaceClassNames(['unread'], ['read', 'stroke']);
```

#### query

The query method will allow DOM queries to be performed using the [Element.querySelector][0]
method as a base. One **important** difference is that WUI will cache the queries by selector,
so that repeated DOM queries are avoided. The cache will remain in place until `destroy` is
called. Query returns the first element that is a descendant of the caller (WuiDom element) and
matches the selector, or null.

**Note** that use of this method should be avoided whenever possible, because even one DOM access
on a single-page application can be very slow and have a huge performance impact.
Please read [here][1] for more information about DOM selectors.

Calling the method:

```javascript
var foundElement = childElement.query(selector);
```

[0]: https://developer.mozilla.org/en-US/docs/Web/API/Element.querySelector
[1]: https://developer.mozilla.org/en-US/docs/Web/Guide/API/DOM/Locating_DOM_elements_using_selectors

#### queryAll

The queryAll method functions as the query method, except it returns **all** WuiDom elements that
match the specified selector. This method uses a separate cache from the query method.

**Note** that use of this method should be avoided whenever possible, because even one DOM access
on a single-page application can be very slow and have a huge performance impact. This method is
much slower than query, because it searches all descendants of childElement even after a match is
found.

Calling the method:

```javascript
var foundElementsArray = childElement.queryAll(selector);
```<|MERGE_RESOLUTION|>--- conflicted
+++ resolved
@@ -143,16 +143,10 @@
 ```
 
 In the above code, we see that a childElement is created as a label with the text 'Example', and
-<<<<<<< HEAD
-then appended to a previously existing parentElement. In the normal case, it is better to call
-parentElement.createChild(), since it will perform the appendChild automatically. However, it is
-sometimes useful to not append an element immediately after it is created.
-The newly created WuiDom element also got a named assign to retrieve it easily using `getChild`.
-=======
 then appended to a previously existing parentElement. Usually it is better to call
 parentElement.createChild(), since it will perform the appendChild automatically. It is
 sometimes however, useful not to append an element immediately after it is created.
->>>>>>> 7abdb374
+The newly created WuiDom element also got a named assign to retrieve it easily using `getChild`.
 
 #### appendTo
 
