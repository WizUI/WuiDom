--- conflicted
+++ resolved
@@ -5,9 +5,6 @@
 var inherit = require('util').inherits;
 var EventEmitter = require('events').EventEmitter;
 
-<<<<<<< HEAD
-var documentObj = window.document;
-=======
 var cType = {
 	EMPTY: null,
 	WUI: 'wui',
@@ -15,8 +12,7 @@
 	HTML: 'html'
 };
 
-var document = window.document;
->>>>>>> a0724642
+var documentObj = window.document;
 
 
 /**
@@ -514,15 +510,9 @@
 		this._clearTimer('content');
 	}
 
-<<<<<<< HEAD
-	if (this.currentTextContent === null) {
-		this.text = documentObj.createTextNode("");
-		this.rootElement.appendChild(this.text);
-=======
 	if (!this._text) {
 		this._text = document.createTextNode("");
 		this.rootElement.appendChild(this._text);
->>>>>>> a0724642
 	}
 
 	if (value !== this._currentTextContent) {
@@ -616,16 +606,6 @@
 
 function uniqueClassNames(str) {
 	var classNames = parseClassNames(str);
-<<<<<<< HEAD
-	var uniqueClassNamesObj = {};
-
-	for (var i = 0, len = classNames.length; i < len; i += 1) {
-		var className = classNames[i];
-		uniqueClassNamesObj[className] = null;
-	}
-
-	return Object.keys(uniqueClassNamesObj).join(' ');
-=======
 	var classNameMap = {};
 
 	for (var i = 0, len = classNames.length; i < len; i += 1) {
@@ -633,7 +613,6 @@
 	}
 
 	return Object.keys(classNameMap).join(' ');
->>>>>>> a0724642
 }
 
 
